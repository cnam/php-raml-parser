<?php
namespace Raml;

/**
 * A response
 *
 * @see http://raml.org/spec.html#responses
 */
class Response implements ArrayInstantiationInterface
{
    /**
     * The status code of the response
     *
     * @see http://raml.org/spec.html#responses
     *
     * @var integer
     */
    private $statusCode;

    // --

    /**
     * A list of the bodies of this method
     *
     * @see http://raml.org/spec.html#responses
     *
     * @var BodyInterface[]
     */
    private $bodyList;

    /**
     *
     * @see http://raml.org/spec.html#headers
     *
     * @var NamedParameter[]
     */
    private $headers;

    /**
     * The description of the response
     *
     * @see http://raml.org/spec.html#
     *
     * @var string
     */
    private $description;

    // ---

    /**
     * Create a new Response
     *
     * @param integer $statusCode
     */
    public function __construct($statusCode)
    {
        $this->statusCode = (int) $statusCode;
    }

    /**
     * Create a new response object from an array
     *
     * @param string $statusCode
     * @param array  $data
     *
     * @return Response
     */
    public static function createFromArray($statusCode, array $data = [])
    {
        $response = new static($statusCode);

        if (isset($data['body']) && is_array($data['body'])) {
            foreach ($data['body'] as $key => $bodyData) {
                $response->addBody(Body::createFromArray($key, $bodyData ?: []));
            }
        }

        if (isset($data['description'])) {
            $response->setDescription($data['description']);
        }

        if (isset($data['headers'])) {
            foreach ($data['headers'] as $key => $header) {
                $response->addHeader(NamedParameter::createFromArray($key, $header));
            }
        }

        return $response;
    }

    // --

    /**
     * Returns the status code
     *
     * @return integer
     */
    public function getStatusCode()
    {
        return $this->statusCode;
    }

    // --

    /**
     * Get the body by type
     *
     * @param string $type
     *
     * @throws \Exception
     *
     * @return BodyInterface
     */
    public function getBodyByType($type)
    {
        if (isset($this->bodyList[$type])) {
            return $this->bodyList[$type];
        } elseif (isset($this->bodyList['*/*'])) {
            return $this->bodyList['*/*'];
        }

        throw new \Exception('No body found for type "'.$type.'"');
    }

    /**
<<<<<<< HEAD
     * Add a new body
     *
     * @param Body $body
=======
     * Returns all supported types in response
     *
     * @return array
     */
    public function getTypes()
    {
        return array_keys($this->body);
    }

    /**
     * Returns the status code
>>>>>>> d8ed8823
     */
    public function addBody(Body $body)
    {
        $this->bodyList[$body->getMediaType()] = $body;
    }

    // --

    /**
     * Returns the headers
     *
     * @return NamedParameter[]
     */
    public function getHeaders()
    {
        return $this->headers;
    }

    /**
     * Add a new header
     *
     * @param NamedParameter $header
     */
    public function addHeader(NamedParameter $header)
    {
        $this->headers[$header->getKey()] = $header;
    }

    // --

    /**
     * Returns the description
     *
     * @return string
     */
    public function getDescription()
    {
        return $this->description;
    }

    /**
     * Set the description
     *
     * @param string $description
     */
    public function setDescription($description)
    {
        $this->description = $description;
    }
}<|MERGE_RESOLUTION|>--- conflicted
+++ resolved
@@ -123,11 +123,6 @@
     }
 
     /**
-<<<<<<< HEAD
-     * Add a new body
-     *
-     * @param Body $body
-=======
      * Returns all supported types in response
      *
      * @return array
@@ -138,8 +133,9 @@
     }
 
     /**
-     * Returns the status code
->>>>>>> d8ed8823
+     * Add a new body
+     *
+     * @param Body $body
      */
     public function addBody(Body $body)
     {
